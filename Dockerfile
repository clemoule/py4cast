ARG DOCKER_REGISTRY=docker.io
ARG TORCH_VERS=2.2.2
ARG CUDA_VERS=12.1

FROM ${DOCKER_REGISTRY}/pytorch/pytorch:${TORCH_VERS}-cuda${CUDA_VERS}-cudnn9-devel

ARG INJECT_MF_CERT

COPY mf.crt /usr/local/share/ca-certificates/mf.crt

# The following two lines are necessary to deal with the MITM sniffing proxy we have internally.
RUN ( test $INJECT_MF_CERT -eq 1 && update-ca-certificates ) || echo "MF certificate not injected"
# set apt to non interactive
ENV DEBIAN_FRONTEND=noninteractive
ENV MY_APT='apt -o "Acquire::https::Verify-Peer=false" -o "Acquire::AllowInsecureRepositories=true" -o "Acquire::AllowDowngradeToInsecureRepositories=true" -o "Acquire::https::Verify-Host=false"'

RUN $MY_APT update && $MY_APT install -y software-properties-common && add-apt-repository ppa:ubuntugis/ppa
RUN $MY_APT update && $MY_APT install -y curl gdal-bin libgdal-dev libgeos-dev git vim nano sudo libx11-dev tk python3-tk tk-dev libpng-dev libffi-dev dvipng texlive-latex-base texlive-latex-extra  texlive-fonts-recommended cm-super openssh-server netcat libeccodes-dev libeccodes-tools openssh-server

ENV CPLUS_INCLUDE_PATH=/usr/include/gdal
ENV C_INCLUDE_PATH=/usr/include/gdal

ARG REQUESTS_CA_BUNDLE
ARG CURL_CA_BUNDLE

# Build eccodes, a recent version yields far better throughput according to our benchmarks
ARG ECCODES_VER=2.35.0
RUN curl -O https://confluence.ecmwf.int/download/attachments/45757960/eccodes-$ECCODES_VER-Source.tar.gz && tar -xzf eccodes-$ECCODES_VER-Source.tar.gz && mkdir build && cd build && cmake ../eccodes-$ECCODES_VER-Source -DENABLE_AEC=ON -DENABLE_NETCDF=ON -DENABLE_FORTRAN=OFF && make && ctest && make install && ldconfig

RUN pip install --upgrade pip
<<<<<<< HEAD
COPY requirements.txt /root/requirements.txt
RUN set -eux && pip install --default-timeout=100 -r /root/requirements.txt
#RUN pip install flash-attn --no-build-isolation
=======
COPY requirements.txt /app/requirements.txt
RUN set -eux \
    && pip install --default-timeout=100 -r /app/requirements.txt
COPY requirements_lint.txt /app/requirements_lint.txt
RUN pip install --default-timeout=100 -r /app/requirements_lint.txt
>>>>>>> 0fd3890d

ARG USERNAME
ARG GROUPNAME
ARG USER_UID
ARG USER_GUID
ARG HOME_DIR
ARG NODE_EXTRA_CA_CERTS

RUN set -eux && groupadd --gid $USER_GUID $GROUPNAME \
    # https://stackoverflow.com/questions/73208471/docker-build-issue-stuck-at-exporting-layers
    && mkdir -p $HOME_DIR && useradd -l --uid $USER_UID --gid $USER_GUID -s /bin/bash --home-dir $HOME_DIR --create-home $USERNAME \
    && chown $USERNAME:$GROUPNAME $HOME_DIR \
    && echo $USERNAME ALL=\(root\) NOPASSWD:ALL > /etc/sudoers.d/$USERNAME \
    && chmod 0440 /etc/sudoers.d/$USERNAME \
    && echo "$USERNAME:$USERNAME" | chpasswd \
    && mkdir /run/sshd

WORKDIR $HOME_DIR
<<<<<<< HEAD
RUN curl -fsSL https://code-server.dev/install.sh | sh

RUN pip install timm
RUN pip install timm --upgrade
RUN pip install tqdm


=======
RUN curl -fsSL https://code-server.dev/install.sh | sh
>>>>>>> 0fd3890d
<|MERGE_RESOLUTION|>--- conflicted
+++ resolved
@@ -28,17 +28,11 @@
 RUN curl -O https://confluence.ecmwf.int/download/attachments/45757960/eccodes-$ECCODES_VER-Source.tar.gz && tar -xzf eccodes-$ECCODES_VER-Source.tar.gz && mkdir build && cd build && cmake ../eccodes-$ECCODES_VER-Source -DENABLE_AEC=ON -DENABLE_NETCDF=ON -DENABLE_FORTRAN=OFF && make && ctest && make install && ldconfig
 
 RUN pip install --upgrade pip
-<<<<<<< HEAD
-COPY requirements.txt /root/requirements.txt
-RUN set -eux && pip install --default-timeout=100 -r /root/requirements.txt
-#RUN pip install flash-attn --no-build-isolation
-=======
 COPY requirements.txt /app/requirements.txt
 RUN set -eux \
     && pip install --default-timeout=100 -r /app/requirements.txt
 COPY requirements_lint.txt /app/requirements_lint.txt
 RUN pip install --default-timeout=100 -r /app/requirements_lint.txt
->>>>>>> 0fd3890d
 
 ARG USERNAME
 ARG GROUPNAME
@@ -57,14 +51,7 @@
     && mkdir /run/sshd
 
 WORKDIR $HOME_DIR
-<<<<<<< HEAD
 RUN curl -fsSL https://code-server.dev/install.sh | sh
-
 RUN pip install timm
 RUN pip install timm --upgrade
-RUN pip install tqdm
-
-
-=======
-RUN curl -fsSL https://code-server.dev/install.sh | sh
->>>>>>> 0fd3890d
+RUN pip install tqdm