"""
Main script to first train the model
using the (train, val) datasets and lightning .fit
and then evaluate the model on the test dataset calling .test
"""

import getpass
import os
from argparse import ArgumentParser, BooleanOptionalAction
from datetime import datetime
from pathlib import Path

import pytorch_lightning as pl
import torch
from lightning.pytorch.loggers import TensorBoardLogger
from lightning.pytorch.profilers import AdvancedProfiler, PyTorchProfiler
from lightning_fabric.utilities import seed
from pytorch_lightning.callbacks import LearningRateMonitor
from pytorch_lightning.callbacks.early_stopping import EarlyStopping

from py4cast.datasets import registry as dataset_registry
from py4cast.datasets.base import TorchDataloaderSettings
from py4cast.lightning import (
    ArLightningHyperParam,
    AutoRegressiveLightning,
    PlDataModule,
)
from py4cast.models import registry as model_registry
from py4cast.settings import ROOTDIR
from py4cast.MAE_lightning import MAELightningHyperParam, MAELightningModule

layout = {
    "Check Overfit": {
        "loss": ["Multiline", ["mean_loss_epoch/train", "mean_loss_epoch/validation"]],
    },
}

# Variables for multi-nodes multi-gpu training
nb_nodes = int(os.environ.get("SLURM_NNODES", 1))
if nb_nodes > 1:
    gpus_per_node = len(os.environ.get("SLURM_STEP_GPUS", "1").split(","))
    global_rank = int(os.environ.get("SLURM_PROCID", 0))
    local_rank = global_rank - gpus_per_node * (global_rank // gpus_per_node)
    print(
        f"Global rank: {global_rank}, Local rank: {local_rank}, Gpus per node: {gpus_per_node}"
    )
    os.environ["LOCAL_RANK"] = str(local_rank)
    os.environ["GLOBAL_RANK"] = os.environ.get("SLURM_PROCID", 0)
    os.environ["NODE_RANK"] = os.environ.get("SLURM_NODEID", 0)


parser = ArgumentParser(description="Train Neural networks for weather forecasting.")
parser.add_argument(
    "--dataset",
    type=str,
    default="titan",
    help="Dataset to use",
    choices=dataset_registry.keys(),
)
parser.add_argument(
    "--dataset_conf",
    type=Path,  # Union[str, None] # Union does not work from CLI.
    default=None,
    help="Configuration file for the dataset. If None, default configuration is used.",
)
parser.add_argument(
    "--model",
    type=str,
    default="halfunet",
    help="Neural Network architecture to train",
    choices=model_registry.keys(),
)
parser.add_argument(
    "--model_conf",
    default=None,
    type=Path,
    help="Configuration file for the model. If None default model settings are used.",
)
# Old arguments from nlam
parser.add_argument("--seed", type=int, default=42, help="random seed (default: 42)")

# Training options
parser.add_argument(
    "--loss", type=str, default="mse", help="Loss function to use (default: mse)"
)
parser.add_argument(
    "--lr", type=float, default=1e-3, help="learning rate (default: 0.001)"
)
parser.add_argument(
    "--val_interval",
    type=int,
    default=1,
    help="Number of epochs training between each validation run (default: 1)",
)

# General options
parser.add_argument(
    "--epochs", type=int, default=200, help="upper epoch limit (default: 200)"
)
parser.add_argument(
    "--profiler",
    type=str,
    default="None",
    help="Profiler required. Possibilities are ['simple', 'pytorch', 'None']",
)
parser.add_argument("--batch_size", type=int, default=1, help="batch size")
parser.add_argument(
    "--precision",
    type=str,
    default="32",
    help="Numerical precision to use for model (32/16/bf16) (default: 32)",
)
parser.add_argument(
    "--limit_train_batches",
    type=int,
    default=None,
    help="Number of batches to use for training",
)
parser.add_argument(
    "--num_pred_steps_train",
    type=int,
    default=1,
    help="Number of auto-regressive steps/prediction steps during training forward pass",
)
parser.add_argument(
    "--num_pred_steps_val_test",
    type=int,
    default=1,
    help="Number of auto-regressive steps/prediction steps during validation and tests",
)
parser.add_argument(
    "--num_input_steps",
    type=int,
    default=1,
    help="Number of previous timesteps supplied as inputs to the model",
)
parser.add_argument(
    "--num_inter_steps",
    type=int,
    default=1,
    help="Number of model steps between two samples",
)
parser.add_argument(
    "--num_workers",
    type=int,
    default=10,
    help="Number of workers for dataloaders",
)
parser.add_argument(
    "--prefetch_factor",
    type=int,
    default=None,
    help="Number of batches loaded in advance by each worker",
)
parser.add_argument(
    "--no_log",
    action=BooleanOptionalAction,
    default=False,
    help="When activated, log are not stored and models are not saved. Use in dev mode.",
)
parser.add_argument(
    "--dev_mode",
    action=BooleanOptionalAction,
    default=False,
    help="When activated, reduce number of epoch and steps.",
)
parser.add_argument(
    "--use_lr_scheduler",
    action=BooleanOptionalAction,
    default=False,
    help="When activated, uses OneCycle LR scheduler.",
)
parser.add_argument(
    "--load_model_ckpt",
    type=str,
    default=None,
    help="Path to load model parameters from (default: None)",
)
parser.add_argument(
    "--strategy",
    type=str,
    default="diff_ar",
    help="Strategy for training ('diff_ar', 'scaled_ar')",
)
parser.add_argument(
    "--campaign_name",
    "-cn",
    type=str,
    default="camp0",
    help="Name of folder that regroups runs.",
)
parser.add_argument(
    "--run_name",
    "-rn",
    type=str,
    default="run",
    help="Name of the run.",
)
parser.add_argument(
    "--pin_memory",
    "-pm",
    action=BooleanOptionalAction,
    default=False,
    help="Use pin_memory in dataloader",
)
parser.add_argument(
    "--channels_last",
    "-cl",
    action=BooleanOptionalAction,
    default=False,
    help="Use torch's channel last",
)

args, other = parser.parse_known_args()
username = getpass.getuser()
date = datetime.now()

# Raise an exception if there are unknown arguments
if other:
    raise ValueError(f"Unknown command line argument(s): {other}")

if args.dev_mode:
    args.epochs = 3
    args.limit_train_batches = 3

run_id = date.strftime("%b-%d-%Y-%M-%S")
seed.seed_everything(args.seed)

dl_settings = TorchDataloaderSettings(
    batch_size=args.batch_size,
    num_workers=args.num_workers,
    prefetch_factor=args.prefetch_factor,
    pin_memory=args.pin_memory,
)

# Wrap dataset with lightning datamodule
dm = PlDataModule(
    dataset=args.dataset,
    num_input_steps=args.num_input_steps,
    num_pred_steps_train=args.num_pred_steps_train,
    num_pred_steps_val_test=args.num_pred_steps_val_test,
    dl_settings=dl_settings,
    dataset_conf=args.dataset_conf,
    config_override=None,
)

# Get essential info to instantiate ArLightningHyperParam
len_loader = dm.len_train_dl
dataset_info = dm.train_dataset_info

# Setup GPU usage + get len of loader for LR scheduler
if torch.cuda.is_available():
    device_name = "cuda"
    torch.backends.cuda.matmul.allow_tf32 = True
    torch.backends.cudnn.allow_tf32 = True
    torch.set_float32_matmul_precision("high")  # Allows using Tensor Cores on A100s
    len_loader = len_loader // (torch.cuda.device_count() * nb_nodes)
else:
    device_name = "cpu"
    len_loader = len_loader

# Get Log folders
log_dir = ROOTDIR / "logs"
folder = Path(args.campaign_name) / args.dataset / args.model
run_name = f"{username[:4]}_{args.run_name}"
if args.dev_mode:
    run_name += "_dev"
list_subdirs = list((log_dir / folder).glob(f"{run_name}*"))
list_versions = sorted([int(d.name.split("_")[-1]) for d in list_subdirs])
version = 0 if list_subdirs == [] else list_versions[-1] + 1
subfolder = f"{run_name}_{version}"
save_path = log_dir / folder / subfolder

hp = ArLightningHyperParam(
    dataset_info=dataset_info,
    dataset_name=args.dataset,
    dataset_conf=args.dataset_conf,
    batch_size=args.batch_size,
    model_name=args.model,
    model_conf=args.model_conf,
    num_input_steps=args.num_input_steps,
    num_pred_steps_train=args.num_pred_steps_train,
    num_pred_steps_val_test=args.num_pred_steps_val_test,
    num_inter_steps=args.num_inter_steps,
    lr=args.lr,
    loss=args.loss,
    training_strategy=args.strategy,
    len_train_loader=len_loader,
    save_path=save_path,
    use_lr_scheduler=args.use_lr_scheduler,
    precision=args.precision,
    no_log=args.no_log,
    channels_last=args.channels_last,
)

hp = MAELightningHyperParam(
    dataset_info=datasets[0].dataset_info,
    dataset_name=args.dataset,
    dataset_conf=args.dataset_conf,
    batch_size=args.batch_size,
    model_name=args.model,
    model_conf=args.model_conf,
    lr=args.lr,
    loss=args.loss,
    training_strategy=args.strategy,
    len_train_loader=len_loader,
    save_path=save_path,
    use_lr_scheduler=args.use_lr_scheduler,
    precision=args.precision,
    no_log=args.no_log,
    channels_last=args.channels_last,
    dev_mode=True
)

# Logger & checkpoint callback
callback_list = []
if args.no_log:
    logger = None
else:
    print(
        "--> Model, checkpoints, and tensorboard artifacts "
        + f"will be saved in {save_path}."
    )
    logger = TensorBoardLogger(
        save_dir=log_dir,
        name=folder,
        version=subfolder,
        default_hp_metric=False,
    )
    logger.experiment.add_custom_scalars(layout)

    checkpoint_callback = pl.callbacks.ModelCheckpoint(
        dirpath=save_path,
        filename="{epoch:02d}-{val_mean_loss:.2f}",  # Custom filename pattern
        monitor="val_mean_loss",
        mode="min",
        save_top_k=1,  # Save only the best model
        save_last=True,  # Also save the last model
    )
    callback_list.append(checkpoint_callback)
    callback_list.append(LearningRateMonitor(logging_interval="step"))
    callback_list.append(
        EarlyStopping(monitor="val_mean_loss", mode="min", patience=50)
    )

# Setup profiler
if args.profiler == "pytorch":
    profiler = PyTorchProfiler(
        dirpath=ROOTDIR / f"logs/{args.model}/{args.dataset}",
        filename=f"torch_profile_{run_id}",
        export_to_chrome=True,
        profile_memory=True,
    )
    print("Initiate pytorchProfiler")
elif args.profiler == "advanced":
    profiler = AdvancedProfiler(
        dirpath=ROOTDIR / f"logs/{args.model}/{args.dataset}",
        filename=f"advanced_profile_{run_id}",
        line_count_restriction=50,  # Display top 50 lines
    )
elif args.profiler == "simple":
    profiler = args.profiler
else:
    profiler = None
    print(f"No profiler set {args.profiler}")

trainer = pl.Trainer(
    num_nodes=int(os.environ.get("SLURM_NNODES", 1)),
    devices="auto",
    max_epochs=args.epochs,
    deterministic=True,
    strategy="ddp_find_unused_parameters_true",
    accumulate_grad_batches=10,
    accelerator=device_name,
    logger=logger,
    profiler=profiler,
    log_every_n_steps=1,
    callbacks=callback_list,
    check_val_every_n_epoch=args.val_interval,
    precision=args.precision,
    limit_train_batches=args.limit_train_batches,
    limit_val_batches=args.limit_train_batches,  # No reason to spend hours on validation if we limit the training.
    limit_test_batches=args.limit_train_batches,
)
<<<<<<< HEAD
'''
=======

>>>>>>> 7a8cf63c
if args.load_model_ckpt:
    lightning_module = AutoRegressiveLightning.load_from_checkpoint(
        args.load_model_ckpt, hparams=hp
    )
else:
    lightning_module = AutoRegressiveLightning(hp)
'''
if args.load_model_ckpt:
    lightning_module = MAELightningModule.load_from_checkpoint(
        args.load_model_ckpt, hparams=hp
    )
else:
    lightning_module = MAELightningModule(hp)

# Train model
print("Starting training !")
trainer.fit(
    model=lightning_module,
    datamodule=dm,
)

if not args.no_log:
    # If we saved a model, we test it.
    best_checkpoint = checkpoint_callback.best_model_path
    last_checkpoint = checkpoint_callback.last_model_path

    model_to_test = best_checkpoint if best_checkpoint else last_checkpoint
    print(
        f"Testing using {'best' if best_checkpoint else 'last'} model at {model_to_test}"
    )
    trainer.test(ckpt_path=model_to_test, datamodule=dm)<|MERGE_RESOLUTION|>--- conflicted
+++ resolved
@@ -382,11 +382,7 @@
     limit_val_batches=args.limit_train_batches,  # No reason to spend hours on validation if we limit the training.
     limit_test_batches=args.limit_train_batches,
 )
-<<<<<<< HEAD
 '''
-=======
-
->>>>>>> 7a8cf63c
 if args.load_model_ckpt:
     lightning_module = AutoRegressiveLightning.load_from_checkpoint(
         args.load_model_ckpt, hparams=hp
